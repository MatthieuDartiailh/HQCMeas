--- conflicted
+++ resolved
@@ -139,8 +139,6 @@
 
 #--- Command and extension point descriptions ---------------------------------
 
-<<<<<<< HEAD
-=======
 BUILD_DEP_DESCRIPTION = \
 """ Plugin can contribute to this extensions point extension BuildDependencies
 declaration."""
@@ -149,7 +147,6 @@
 """ Plugin can contribute to this extensions point extension
 RunTimeDependencies declaration."""
 
->>>>>>> d7fdd916
 SHOW_MANAGER_DESCRIPTION = \
 """ Show the task manager window."""
 
