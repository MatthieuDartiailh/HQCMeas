# -*- coding: utf-8 -*-
#==============================================================================
# module : test_plugin.py
# author : Matthieu Dartiailh
# license : MIT license
#==============================================================================
"""
"""
from enaml.workbench.api import Workbench
import enaml
import os
import shutil
from configobj import ConfigObj
from nose.tools import (assert_in, assert_not_in, assert_equal, raises,
                        assert_not_equal, assert_true, assert_false)
from nose.plugins.attrib import attr
from nose.plugins.skip import SkipTest

with enaml.imports():
    from enaml.workbench.core.core_manifest import CoreManifest
    from hqc_meas.utils.state_manifest import StateManifest
    from hqc_meas.utils.pref_manifest import PreferencesManifest
    from hqc_meas.task_management.manager_manifest import TaskManagerManifest

    from .dummies import (DummyBuildDep1, DummyBuildDep1bis, DummyBuildDep2,
                          DummyBuildDep3, DummyBuildDep4, DummyBuildDep5,
                          DummyRuntimeDep1, DummyRuntimeDep1bis,
                          DummyRuntimeDep2, DummyRuntimeDep3,
                          DummyRuntimeDep4, DummyRuntimeDep5)

from ..util import complete_line, remove_tree, create_test_dir


def setup_module():
    print complete_line(__name__ + ': setup_module()', '~', 78)


def teardown_module():
    print complete_line(__name__ + ': teardown_module()', '~', 78)


class Test(object):

    test_dir = ''

    @classmethod
    def setup_class(cls):
        print complete_line(__name__ +
                            ':{}.setup_class()'.format(cls.__name__), '-', 77)
        # Creating dummy directory for prefs (avoid prefs interferences).
        directory = os.path.dirname(__file__)
        cls.test_dir = os.path.join(directory, '_temps')
        create_test_dir(cls.test_dir)

        # Creating dummy default.ini file in utils.
        util_path = os.path.join(directory, '..', '..', 'hqc_meas', 'utils')
        def_path = os.path.join(util_path, 'default.ini')

        # Making the preference manager look for info in test dir.
        default = ConfigObj(def_path)
        default['folder'] = cls.test_dir
        default['file'] = 'default_test.ini'
        default.write()

        # Creating tasks preferences.
        task_path = os.path.join(directory, '..', '..', 'hqc_meas', 'tasks')
        task_api = set(('base_tasks.py', 'instr_task.py', 'tasks_util',
                        'tasks_instr'))
        task_loading = [unicode('tasks.' + mod[:-3])
                        for mod in os.listdir(task_path)
                        if mod.endswith('.py') and mod not in task_api]
        task_loading.extend([unicode('tasks.' + pack)
                            for pack in os.listdir(task_path)
                            if os.path.isdir(os.path.join(task_path, pack))
                            and pack not in task_api])

        # Copying false template.
        template_path = os.path.join(cls.test_dir, 'temp_templates')
        os.mkdir(template_path)
        # Not in the root test dirt otherwise .ini got deleted ...
        # Not understood but unlinked to shutil.
        shutil.copyfile(os.path.join(directory, 'config_files',
                                     'template_ref.ini'),
                        os.path.join(template_path, 'template.ini'))

        # Saving plugin preferences.
        man_conf = {'tasks_loading': str(task_loading),
                    'templates_folders': str([template_path])}

        conf = ConfigObj(os.path.join(cls.test_dir, 'default_test.ini'))
        conf[u'hqc_meas.task_manager'] = {}
        conf[u'hqc_meas.task_manager'].update(man_conf)
        conf.write()

    @classmethod
    def teardown_class(cls):
        print complete_line(__name__ +
                            ':{}.teardown_class()'.format(cls.__name__), '-',
                            77)
        # Removing pref files creating during tests.
<<<<<<< HEAD
        try:
            shutil.rmtree(cls.test_dir)

        # Hack for win32.
        except OSError:
            print 'OSError'
            dirs = os.listdir(cls.test_dir)
            for directory in dirs:
                shutil.rmtree(os.path.join(cls.test_dir), directory)
            shutil.rmtree(cls.test_dir)
=======
        remove_tree(cls.test_dir)
>>>>>>> d7fdd916

        # Restoring default.ini file in utils
        directory = os.path.dirname(__file__)
        util_path = os.path.join(directory, '..', '..', 'hqc_meas', 'utils')
        def_path = os.path.join(util_path, 'default.ini')
        os.remove(def_path)

    def setup(self):

        self.workbench = Workbench()
        self.workbench.register(CoreManifest())
        self.workbench.register(StateManifest())
        self.workbench.register(PreferencesManifest())

    def teardown(self):
        self.workbench.unregister(u'hqc_meas.task_manager')
        self.workbench.unregister(u'hqc_meas.preferences')
        self.workbench.unregister(u'hqc_meas.state')
        self.workbench.unregister(u'enaml.workbench.core')

    def test_init(self):
        self.workbench.register(TaskManagerManifest())
        plugin = self.workbench.get_plugin(u'hqc_meas.task_manager')

        # Testing task explorations.
        assert_in('Complex', plugin.tasks)
        assert_not_in('Instr', plugin.tasks)
        assert_in('Log', plugin.tasks)
        assert_in('Definition', plugin.tasks)
        assert_in('Sleep', plugin.tasks)

        # Testing interface exploration
        assert_in('SetDCVoltageTask', plugin._task_interfaces)
        assert_not_equal(plugin._task_interfaces['SetDCVoltageTask'], [])

        # Testing templates
        assert_in('Template',  plugin.tasks)

    def test_load_all(self):
        self.workbench.register(TaskManagerManifest())
        plugin = self.workbench.get_plugin(u'hqc_meas.task_manager')
        with plugin.suppress_notifications():
            plugin.views_loading = []
            plugin.tasks_loading = []

        plugin.notify('tasks_loading', {})

        if plugin.report():
            raise SkipTest(plugin.report())

    @attr('no_travis')
    def test_template_observation(self):
        self.workbench.register(TaskManagerManifest())
        plugin = self.workbench.get_plugin(u'hqc_meas.task_manager')
        assert_in('Template',  plugin.tasks)
        template_path = os.path.join(self.test_dir, 'temp_templates')
        prof = ConfigObj(os.path.join(template_path, 'test.ini'))
        prof.write()
        from time import sleep
        sleep(0.5)
        try:
            assert_in('Test',  plugin.tasks)
            assert_in('Template',  plugin.tasks)
        finally:
            os.remove(os.path.join(template_path, 'test.ini'))
        sleep(0.5)
        assert_not_in('Test',  plugin.tasks)
        assert_in('Template',  plugin.tasks)

    def test_tasks_request1(self):
        # Test requesting a task using its name.
        self.workbench.register(TaskManagerManifest())
        core = self.workbench.get_plugin(u'enaml.workbench.core')
        com = u'hqc_meas.task_manager.tasks_request'
        tasks, miss = core.invoke_command(com, {'tasks': ['Complex', 'Sleep',
                                                          'XXXX']},
                                          self)
        from hqc_meas.tasks.api import ComplexTask
        assert_equal(sorted(tasks.keys()), sorted(['Complex', 'Sleep']))
        assert_in(ComplexTask, tasks.values())
        assert_equal(miss, ['XXXX'])

    def test_tasks_request2(self):
        # Test requesting a task using its class name.
        self.workbench.register(TaskManagerManifest())
        core = self.workbench.get_plugin(u'enaml.workbench.core')
        com = u'hqc_meas.task_manager.tasks_request'
        tasks, miss = core.invoke_command(com, {'tasks': ['ComplexTask',
                                                          'SleepTask'],
                                                'use_class_names': True},
                                          self)
        from hqc_meas.tasks.api import ComplexTask
        assert_equal(sorted(tasks.keys()), sorted(['ComplexTask',
                     'SleepTask']))
        assert_in(ComplexTask, tasks.values())
        assert_equal(miss, [])

    def test_interface_request1(self):
        # Test requesting interfaces using the task class name
        self.workbench.register(TaskManagerManifest())
        core = self.workbench.get_plugin(u'enaml.workbench.core')
        com = u'hqc_meas.task_manager.interfaces_request'
        interfaces, miss = core.invoke_command(com,
                                               {'tasks': ['SetDCVoltageTask',
                                                          'XXXX']},
                                               self)
        assert_equal(interfaces.keys(), ['SetDCVoltageTask'])
        assert_equal(miss, ['XXXX'])

    def test_interfaces_request2(self):
        # Test requesting interfaces using the interface class name
        self.workbench.register(TaskManagerManifest())
        core = self.workbench.get_plugin(u'enaml.workbench.core')
        com = u'hqc_meas.task_manager.interfaces_request'
        kwargs = {'interfaces': ['MultiChannelVoltageSourceInterface']}
        inter, miss = core.invoke_command(com, kwargs, self)
        assert_equal(inter.keys(), ['MultiChannelVoltageSourceInterface'])

    def test_views_request(self):
        self.workbench.register(TaskManagerManifest())
        core = self.workbench.get_plugin(u'enaml.workbench.core')
        com = u'hqc_meas.task_manager.views_request'
        with enaml.imports():
            from hqc_meas.tasks.views.base_task_views import ComplexView
        views, miss = core.invoke_command(com,
                                          {'task_classes': ['ComplexTask']},
                                          self)
        assert_in('ComplexTask', views)
        assert_equal(views['ComplexTask'], ComplexView)
        assert_equal(miss, [])

    def test_interface_views_request1(self):
        self.workbench.register(TaskManagerManifest())
        core = self.workbench.get_plugin(u'enaml.workbench.core')
        com = u'hqc_meas.task_manager.interface_views_request'
        kwargs = {'interface_classes': ['MultiChannelVoltageSourceInterface']}
        views, miss = core.invoke_command(com, kwargs, self)
        assert_in('MultiChannelVoltageSourceInterface', views)
        assert_equal(miss, [])

    def test_filter_tasks(self):
        self.workbench.register(TaskManagerManifest())
        plugin = self.workbench.get_plugin(u'hqc_meas.task_manager')
        core = self.workbench.get_plugin(u'enaml.workbench.core')
        com = u'hqc_meas.task_manager.filter_tasks'

        tasks = core.invoke_command(com, {'filter': 'All'}, self)
        assert_equal(sorted(tasks), sorted(plugin.tasks))

        tasks = core.invoke_command(com, {'filter': 'Python'}, self)
        assert_equal(sorted(tasks), sorted(plugin._py_tasks.keys()))

        tasks = core.invoke_command(com, {'filter': 'Template'}, self)
        assert_equal(sorted(tasks), sorted(plugin._template_tasks.keys()))

        # These two tests are sufficient to ensure that subclass tests works
        tasks = core.invoke_command(com, {'filter': 'Simple'}, self)
        assert_not_in('Complex', tasks)
        assert_in('Log', tasks)

        tasks = core.invoke_command(com, {'filter': 'Complex'}, self)
        assert_not_in('Log', tasks)
        assert_in('Complex', tasks)

        # Test the class attr filter
        tasks = core.invoke_command(com, {'filter': 'Loopable'}, self)
        assert_not_in('Definition', tasks)
        assert_in('Log', tasks)

    def test_config_request_build1(self):
        self.workbench.register(TaskManagerManifest())
        core = self.workbench.get_plugin(u'enaml.workbench.core')
        com = u'hqc_meas.task_manager.config_request'

        conf, view = core.invoke_command(com, {'task': 'Log'}, self)
        assert_equal(type(conf).__name__, 'PyConfigTask')
        conf.task_name = 'Test'
        assert_equal(conf.config_ready, True)
        task = conf.build_task()
        assert_equal(task.task_name, 'Test')

    def test_config_request_build2(self):
        self.workbench.register(TaskManagerManifest())
        core = self.workbench.get_plugin(u'enaml.workbench.core')
        com = u'hqc_meas.task_manager.config_request'

        conf, view = core.invoke_command(com, {'task': 'Template'}, self)
        assert_equal(type(conf).__name__, 'IniConfigTask')
        conf.task_name = 'Test'
        assert_equal(conf.config_ready, True)
        task = conf.build_task()
        assert_equal(task.task_name, 'Test')
        assert_equal(len(task.children_task), 1)
        task2 = task.children_task[0]
        assert_equal(task2.task_name, 'a')
        assert_equal(task2.task_class, 'LogTask')

    def test_config_request_build3(self):
        self.workbench.register(TaskManagerManifest())
        core = self.workbench.get_plugin(u'enaml.workbench.core')
        com = u'hqc_meas.task_manager.config_request'

        plugin = self.workbench.get_plugin(u'hqc_meas.task_manager')
        if u'tasks.tasks_logic' in plugin.tasks_loading:
            aux = plugin.tasks_loading[:]
            aux.remove(u'tasks.tasks_logic')
            plugin.tasks_loading = aux

        conf, view = core.invoke_command(com, {'task': 'Loop'}, self)
        assert_equal(type(conf).__name__, 'LoopConfigTask')
        conf.task_name = 'Test'
        conf.subtask = 'Log'
        assert_equal(conf.config_ready, True)
        task = conf.build_task()
        assert_equal(task.task_name, 'Test')

    def test_collect_dependencies(self):
        # Test collecting build dependencies.
        self.workbench.register(TaskManagerManifest())
        from hqc_meas.tasks.api import RootTask, ComplexTask
        from hqc_meas.tasks.tasks_util.log_task import LogTask
        aux = [LogTask(task_name='r')]
        root = RootTask(task_name='root')
        root.children_task = [ComplexTask(task_name='complex',
                                          children_task=aux),
                              LogTask(task_name='t')]

        core = self.workbench.get_plugin(u'enaml.workbench.core')
        com = u'hqc_meas.task_manager.collect_dependencies'
        res, build, run = core.invoke_command(com, {'task': root}, core)
        assert_true(res)
        assert_in('tasks', build)
        assert_equal(sorted(['LogTask', 'ComplexTask']),
                     sorted(build['tasks'].keys()))
        assert_not_in('interfaces', build)
        assert_false(run)

    # --- Test BuildDependencies ----------------------------------------------

    def test_build_dep_registation1(self):
        # Test that build deps are properly found at start-up.

        self.workbench.register(TaskManagerManifest())
        self.workbench.register(DummyBuildDep1())
        plugin = self.workbench.get_plugin(u'hqc_meas.task_manager')

        manager = plugin._build_dep_manager

        assert_in(u'dummy.build_dep1', manager.collectors)

        self.workbench.unregister(u'dummy.build_dep1')

        assert_not_in(u'dummy.build_dep1', manager.collectors)

    def test_build_dep_registration2(self):
        # Test build deps update when a new plugin is registered.

        self.workbench.register(TaskManagerManifest())
        plugin = self.workbench.get_plugin(u'hqc_meas.task_manager')
        self.workbench.register(DummyBuildDep1())

        manager = plugin._build_dep_manager

        assert_in(u'dummy.build_dep1', manager.collectors)

        self.workbench.unregister(u'dummy.build_dep1')

        assert_not_in(u'dummy.build_dep1', manager.collectors)

    def test_build_dep_factory(self):
        # Test getting the BuildDependency decl from a factory.

        self.workbench.register(TaskManagerManifest())
        self.workbench.register(DummyBuildDep2())
        plugin = self.workbench.get_plugin(u'hqc_meas.task_manager')

        manager = plugin._build_dep_manager

        assert_in(u'dummy.build_dep2', manager.collectors)

        self.workbench.unregister(u'dummy.build_dep2')

        assert_not_in(u'dummy.build_dep1', manager.collectors)

    @raises(ValueError)
    def test_build_dep_errors1(self):
        # Test uniqueness of BuildDependency id.

        self.workbench.register(TaskManagerManifest())
        self.workbench.register(DummyBuildDep1())
        self.workbench.register(DummyBuildDep1bis())
        self.workbench.get_plugin(u'hqc_meas.task_manager')

    @raises(ValueError)
    def test_build_dep_errors2(self):
        # Test presence of dependencies in BuildDependency.

        self.workbench.register(TaskManagerManifest())
        self.workbench.register(DummyBuildDep3())
        self.workbench.get_plugin(u'hqc_meas.task_manager')

    @raises(ValueError)
    def test_build_dep_errors3(self):
        # Test presence of collect in BuildDependency.

        self.workbench.register(TaskManagerManifest())
        self.workbench.register(DummyBuildDep4())
        self.workbench.get_plugin(u'hqc_meas.task_manager')

    @raises(TypeError)
    def test_build_dep_errors4(self):
        # Test enforcement of type for BuildDependency when using factory.

        self.workbench.register(TaskManagerManifest())
        self.workbench.register(DummyBuildDep5())
        self.workbench.get_plugin(u'hqc_meas.task_manager')

    # --- Test RuntimeDependencies --------------------------------------------

    def test_runtime_dep_registation1(self):
        # Test that runtime deps are properly found at start-up.

        self.workbench.register(TaskManagerManifest())
        self.workbench.register(DummyRuntimeDep1())
        plugin = self.workbench.get_plugin(u'hqc_meas.task_manager')

        manager = plugin._runtime_dep_manager

        assert_in(u'dummy.runtime_dep1', manager.collectors)

        self.workbench.unregister(u'dummy.runtime_dep1')

        assert_not_in(u'dummy.runtime_dep1', manager.collectors)
        assert_equal(manager._extensions, {})

    def test_runtime_dep_registration2(self):
        # Test runtime deps update when a new plugin is registered.

        self.workbench.register(TaskManagerManifest())
        plugin = self.workbench.get_plugin(u'hqc_meas.task_manager')
        self.workbench.register(DummyRuntimeDep1())

        manager = plugin._runtime_dep_manager

        assert_in(u'dummy.runtime_dep1', manager.collectors)

        self.workbench.unregister(u'dummy.runtime_dep1')

        assert_not_in(u'dummy.runtime_dep1', manager.collectors)

    def test_runtime_dep_factory(self):
        # Test getting the RuntimeDependency decl from a factory.

        self.workbench.register(TaskManagerManifest())
        self.workbench.register(DummyRuntimeDep2())
        plugin = self.workbench.get_plugin(u'hqc_meas.task_manager')

        manager = plugin._runtime_dep_manager

        assert_in(u'dummy.runtime_dep2', manager.collectors)

        self.workbench.unregister(u'dummy.runtime_dep2')

        assert_not_in(u'dummy.runtime_dep2', manager.collectors)

    @raises(ValueError)
    def test_runtime_dep_errors1(self):
        # Test uniqueness of RuntimeDependency id.

        self.workbench.register(TaskManagerManifest())
        self.workbench.register(DummyRuntimeDep1())
        self.workbench.register(DummyRuntimeDep1bis())
        self.workbench.get_plugin(u'hqc_meas.task_manager')

    @raises(ValueError)
    def test_runtime_dep_errors2(self):
        # Test presence of dependencies in RuntimeDependency.

        self.workbench.register(TaskManagerManifest())
        self.workbench.register(DummyRuntimeDep3())
        self.workbench.get_plugin(u'hqc_meas.task_manager')

    @raises(ValueError)
    def test_runtime_dep_errors3(self):
        # Test presence of collect in RuntimeDependency.

        self.workbench.register(TaskManagerManifest())
        self.workbench.register(DummyRuntimeDep4())
        self.workbench.get_plugin(u'hqc_meas.task_manager')

    @raises(TypeError)
    def test_runtime_dep_errors4(self):
        # Test enforcement of type for RuntimeDependency when using factory.

        self.workbench.register(TaskManagerManifest())
        self.workbench.register(DummyRuntimeDep5())
        self.workbench.get_plugin(u'hqc_meas.task_manager')

    # Cannot test this as it would require UI must test lower level
#    def test_save_task(self):
#        self.workbench.register(TaskManagerManifest())
#
#
#    def test_build_task(self):
#        self.workbench.register(TaskManagerManifest())

#    # config mode only
#    def test_build_root(self):
#        self.workbench.register(TaskManagerManifest())<|MERGE_RESOLUTION|>--- conflicted
+++ resolved
@@ -98,20 +98,7 @@
                             ':{}.teardown_class()'.format(cls.__name__), '-',
                             77)
         # Removing pref files creating during tests.
-<<<<<<< HEAD
-        try:
-            shutil.rmtree(cls.test_dir)
-
-        # Hack for win32.
-        except OSError:
-            print 'OSError'
-            dirs = os.listdir(cls.test_dir)
-            for directory in dirs:
-                shutil.rmtree(os.path.join(cls.test_dir), directory)
-            shutil.rmtree(cls.test_dir)
-=======
         remove_tree(cls.test_dir)
->>>>>>> d7fdd916
 
         # Restoring default.ini file in utils
         directory = os.path.dirname(__file__)
